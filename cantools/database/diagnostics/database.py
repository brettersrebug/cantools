import logging

from .formats import cdd
from ...compat import fopen


LOGGER = logging.getLogger(__name__)


class Database(object):
    """This class contains all DIDs.

    The factory functions :func:`load()<cantools.database.load()>`,
    :func:`load_file()<cantools.database.load_file()>` and
    :func:`load_string()<cantools.database.load_string()>` returns
    instances of this class.

    """

    def __init__(self,
<<<<<<< HEAD
=======
                 protocol_services=None,
>>>>>>> cad98f7a
                 dids=None,
                 dtcs=None):
        self._name_to_did = {}
        self._identifier_to_did = {}
<<<<<<< HEAD
        self._name_to_dtc = {}
        self._identifier_to_dtc = {}
=======
		self._protocol_services = protocol_services if protocol_services else []
>>>>>>> cad98f7a
        self._dids = dids if dids else []
        self._dtcs = dtcs if dtcs else []
        self.refresh()

    @property
    def dids(self):
        """A list of DIDs in the database.

        """
        return self._dids

    @property
    def dtcs(self):
        """A list of DTCs in the database.

        """

        return self._dtcs

<<<<<<< HEAD
=======
    @property
    def protcol_services(self):
        """A list of Protocol services in the database.

        """
        return self._protocol_services

    def get_dids_of_services(self, service_ids:list = [])->dict:
        """A list of DIDs of a given list of service identifiers.

        """
        dids_filtered = {}

        if service_ids:
            for service_id in service_ids:
                dids_filtered.update({service_id: []})
                for ps in self._protocol_services:
                    if ps.sid == service_id:
                        dids_filtered[service_id] += ps.dids
        else:
            for ps in self._protocol_services:
                dids_filtered.update({ps.sid:[]})
                dids_filtered[ps.sid] += ps.dids

        return dids_filtered

>>>>>>> cad98f7a
    def add_cdd(self, fp):
        """Read and parse CDD data from given file-like object and add the
        parsed data to the database.

        """

        self.add_cdd_string(fp.read())

    def add_cdd_file(self, filename, encoding='utf-8'):
        """Open, read and parse CDD data from given file and add the parsed
        data to the database.

        `encoding` specifies the file encoding.

        """

        with fopen(filename, 'r', encoding=encoding) as fin:
            self.add_cdd(fin)

    def add_cdd_string(self, string, diagnostics_variant:str = ''):
        """Parse given CDD data string and add the parsed data to the
        database.

        """

        database = cdd.load_string(string, diagnostics_variant)
<<<<<<< HEAD
=======
        self._protocol_services = database.protocol_services
>>>>>>> cad98f7a
        self._dids = database.dids
        self._dtcs = database.dtcs
        self.refresh()

    def _add_did(self, did):
        """Add given DID to the database.

        """

        if did.name in self._name_to_did:
            LOGGER.warning("Overwriting DID with name '%s' in the "
                           "name to DID dictionary.",
                           did.name)

        if did.identifier in self._identifier_to_did:
            LOGGER.warning(
                "Overwriting DID '%s' with '%s' in the identifier to DID "
                "dictionary because they have identical identifiers 0x%x.",
                self._identifier_to_did[did.identifier].name,
                did.name,
                did.identifier)

        self._name_to_did[did.name] = did
        self._identifier_to_did[did.identifier] = did

    def get_did_by_name(self, name):
        """Find the DID object for given name `name`.

        """

        return self._name_to_did.get(name, None)

    def get_did_by_identifier(self, identifier):
        """Find the DID object for given identifier `identifier`.

        """

        return self._identifier_to_did.get(identifier, None)

    def _add_dtc(self, dtc):
        """Add given DTC to the database.

        """

        if dtc.name in self._name_to_dtc:
            LOGGER.warning("Overwriting DTC with name '%s' in the "
                           "name to DTC dictionary.",
                           dtc.name)

        if dtc.identifier in self._identifier_to_dtc:
            LOGGER.warning(
                "Overwriting DTC '%s' with '%s' in the identifier to DTC "
                "dictionary because they have identical identifiers 0x%x.",
                self._identifier_to_dtc[dtc.identifier].name,
                dtc.name,
                dtc.identifier)

        self._name_to_dtc[dtc.name] = dtc
        self._identifier_to_dtc[dtc.identifier] = dtc

    def get_dtc_by_name(self, name):
        """Find the DTC object for given name `name`.

        """

        return self._name_to_dtc.get(name, None)

    def get_dtc_by_identifier(self, identifier):
        """Find the DTC object for given identifier `identifier`.

        """

        return self._identifier_to_dtc.get(identifier, None)

    def refresh(self):
        """Refresh the internal database state.

        This method must be called after modifying any DIDs/DTCs in the
        database to refresh the internal lookup tables used when
        encoding and decoding DIDs.

        """

        self._name_to_did = {}
        self._identifier_to_did = {}

        for did in self._dids:
            did.refresh()
            self._add_did(did)

        self._name_to_dtc = {}
        self._identifier_to_dtc = {}

        for dtc in self._dtcs:
            dtc.refresh()
            self._add_dtc(dtc)

    def __repr__(self):
        lines = []

        for did in self._dids:
            lines.append(repr(did))

            for data in did.datas:
                lines.append('  ' + repr(data))

            lines.append('')

        for dtc in self._dtcs:
            lines.append(repr(dtc))

            lines.append('')

        return '\n'.join(lines)<|MERGE_RESOLUTION|>--- conflicted
+++ resolved
@@ -1,226 +1,429 @@
+# Load and dump a diagnostics database in CDD format.
 import logging
-
-from .formats import cdd
-from ...compat import fopen
-
+from typing import Dict
+
+from xml.etree import ElementTree
+
+from ..data import Data
+from ..did import Did
+from ..dtc import Dtc
+from ..internal_database import InternalDatabase
+from ...errors import ParseError
+from ...utils import cdd_offset_to_dbc_start_bit
 
 LOGGER = logging.getLogger(__name__)
 
 
-class Database(object):
-    """This class contains all DIDs.
-
-    The factory functions :func:`load()<cantools.database.load()>`,
-    :func:`load_file()<cantools.database.load_file()>` and
-    :func:`load_string()<cantools.database.load_string()>` returns
-    instances of this class.
-
-    """
-
+class DCL_ServiceTemplate(object):
     def __init__(self,
-<<<<<<< HEAD
-=======
-                 protocol_services=None,
->>>>>>> cad98f7a
-                 dids=None,
-                 dtcs=None):
-        self._name_to_did = {}
-        self._identifier_to_did = {}
-<<<<<<< HEAD
-        self._name_to_dtc = {}
-        self._identifier_to_dtc = {}
-=======
-		self._protocol_services = protocol_services if protocol_services else []
->>>>>>> cad98f7a
-        self._dids = dids if dids else []
-        self._dtcs = dtcs if dtcs else []
-        self.refresh()
-
-    @property
-    def dids(self):
-        """A list of DIDs in the database.
-
+                 id: int,
+                 name: str,
+                 qualifier: str):
+        self.id = id
+        self.name = name
+        self.qualifier = qualifier
+
+
+class ProtocolService(object):
+    def __init__(self,
+                 id: int,
+                 name: str,
+                 sid: int,
+                 qualifier: str):
+        self.id = id
+        self.name = name
+        self.sid = sid
+        self.qualifier = qualifier
+        self.dcl_srv_tmpl = {}
+        self.dids = []
+
+    def update_dcl_srv_templates(self, template: dict):
         """
-        return self._dids
-
-    @property
-    def dtcs(self):
-        """A list of DTCs in the database.
+
+        Parameters
+        ----------
+        template:dict
+            format {id: DCL_ServiceTemplate}
+
+        Returns
+        -------
+            None
 
         """
-
-        return self._dtcs
-
-<<<<<<< HEAD
-=======
-    @property
-    def protcol_services(self):
-        """A list of Protocol services in the database.
-
-        """
-        return self._protocol_services
-
-    def get_dids_of_services(self, service_ids:list = [])->dict:
-        """A list of DIDs of a given list of service identifiers.
-
-        """
-        dids_filtered = {}
-
-        if service_ids:
-            for service_id in service_ids:
-                dids_filtered.update({service_id: []})
-                for ps in self._protocol_services:
-                    if ps.sid == service_id:
-                        dids_filtered[service_id] += ps.dids
+        self.dcl_srv_tmpl.update(template)
+
+
+class DataType(object):
+
+    def __init__(self,
+                 name,
+                 id_,
+                 bit_length,
+                 encoding,
+                 minimum,
+                 maximum,
+                 choices,
+                 byte_order,
+                 unit,
+                 factor,
+                 offset,
+                 divisor,
+                 data_format,
+                 qty):
+        self.name = name
+        self.id_ = id_
+        self.bit_length = bit_length
+        self.encoding = encoding
+        self.minimum = minimum
+        self.maximum = maximum
+        self.choices = choices
+        self.byte_order = byte_order
+        self.unit = unit
+        self.factor = factor
+        self.offset = offset
+        self.divisor = divisor
+        self.data_format = data_format
+        self.qty = qty
+
+
+def _load_choices(data_type):
+    choices = {}
+
+    for choice in data_type.findall('TEXTMAP'):
+        start = int(choice.attrib['s'].strip('()'))
+        end = int(choice.attrib['e'].strip('()'))
+
+        if start == end:
+            choices[start] = choice.find('TEXT/TUV[1]').text
+
+    if not choices:
+        choices = None
+
+    return choices
+
+
+def _load_protocol_services(ecu_doc):
+    protocol_services_elements = ecu_doc.findall('PROTOCOLSERVICES/PROTOCOLSERVICE')
+
+    protocol_services = []
+    ps_dict = {}
+    for ps_elem in protocol_services_elements:
+        ps_id = ps_elem.attrib['id']
+        constcomp = ps_elem.find("REQ/CONSTCOMP")
+        ps_name = ps_elem.find("NAME/TUV").text
+        ps_qual = ps_elem.find("QUAL").text
+        if constcomp:
+            ps_sid = int(constcomp.attrib.get('v', -1))
+            ps = ProtocolService(id=ps_id, name=ps_name, sid=ps_sid, qualifier=ps_qual)
+            ps_dict.update({ps_id: ps})
+            protocol_services.append(ps)
+
+    dcl_srv_tmpl_elements = ecu_doc.findall('DCLTMPLS/DCLTMPL/DCLSRVTMPL')
+    for dcl_srv_tmpl_element in dcl_srv_tmpl_elements:
+        tmplref = dcl_srv_tmpl_element.attrib.get('tmplref', None)
+        ps = ps_dict.get(tmplref, None)
+        if ps is not None:
+            id = dcl_srv_tmpl_element.attrib.get('id', -1)
+            dcl_srv_tmpl = DCL_ServiceTemplate(id=id,
+                                               name=dcl_srv_tmpl_element.find('NAME/TUV').text,
+                                               qualifier=dcl_srv_tmpl_element.find('QUAL').text,
+                                               )
+            ps.update_dcl_srv_templates({id: dcl_srv_tmpl})
+
+    return protocol_services
+
+
+def _load_data_types(ecu_doc):
+    """Load all data types found in given ECU doc element.
+
+    """
+
+    data_types = {}
+
+    types = ecu_doc.findall('DATATYPES/IDENT')
+    types += ecu_doc.findall('DATATYPES/LINCOMP')
+    types += ecu_doc.findall('DATATYPES/TEXTTBL')
+
+    # todo implement full support of datatypes below
+    types += ecu_doc.findall('DATATYPES/STRUCTDT')
+    types += ecu_doc.findall('DATATYPES/EOSITERDT')
+    types += ecu_doc.findall('DATATYPES/COMPTBL')
+    types += ecu_doc.findall('DATATYPES/NUMITERDT')
+    types += ecu_doc.findall('DATATYPES/MUXDT')
+
+    for data_type in types:
+        # Default values.
+        byte_order = None
+        unit = None
+        factor = None
+        offset = None
+        divisor = None
+        bit_length = None
+        data_format = None
+        encoding = None
+        minimum = None
+        maximum = None
+        qty = None
+
+        # Name and id.
+        type_names = data_type.findall('NAME/TUV')
+        if len(type_names) == 1:
+            type_name = type_names[0].text
+        elif len(type_names) > 1:
+            # todo handle STRUCTDT e.g. id='_000002353BFC0FC0'
+            None
         else:
-            for ps in self._protocol_services:
-                dids_filtered.update({ps.sid:[]})
-                dids_filtered[ps.sid] += ps.dids
-
-        return dids_filtered
-
->>>>>>> cad98f7a
-    def add_cdd(self, fp):
-        """Read and parse CDD data from given file-like object and add the
-        parsed data to the database.
-
-        """
-
-        self.add_cdd_string(fp.read())
-
-    def add_cdd_file(self, filename, encoding='utf-8'):
-        """Open, read and parse CDD data from given file and add the parsed
-        data to the database.
-
-        `encoding` specifies the file encoding.
-
-        """
-
-        with fopen(filename, 'r', encoding=encoding) as fin:
-            self.add_cdd(fin)
-
-    def add_cdd_string(self, string, diagnostics_variant:str = ''):
-        """Parse given CDD data string and add the parsed data to the
-        database.
-
-        """
-
-        database = cdd.load_string(string, diagnostics_variant)
-<<<<<<< HEAD
-=======
-        self._protocol_services = database.protocol_services
->>>>>>> cad98f7a
-        self._dids = database.dids
-        self._dtcs = database.dtcs
-        self.refresh()
-
-    def _add_did(self, did):
-        """Add given DID to the database.
-
-        """
-
-        if did.name in self._name_to_did:
-            LOGGER.warning("Overwriting DID with name '%s' in the "
-                           "name to DID dictionary.",
-                           did.name)
-
-        if did.identifier in self._identifier_to_did:
-            LOGGER.warning(
-                "Overwriting DID '%s' with '%s' in the identifier to DID "
-                "dictionary because they have identical identifiers 0x%x.",
-                self._identifier_to_did[did.identifier].name,
-                did.name,
-                did.identifier)
-
-        self._name_to_did[did.name] = did
-        self._identifier_to_did[did.identifier] = did
-
-    def get_did_by_name(self, name):
-        """Find the DID object for given name `name`.
-
-        """
-
-        return self._name_to_did.get(name, None)
-
-    def get_did_by_identifier(self, identifier):
-        """Find the DID object for given identifier `identifier`.
-
-        """
-
-        return self._identifier_to_did.get(identifier, None)
-
-    def _add_dtc(self, dtc):
-        """Add given DTC to the database.
-
-        """
-
-        if dtc.name in self._name_to_dtc:
-            LOGGER.warning("Overwriting DTC with name '%s' in the "
-                           "name to DTC dictionary.",
-                           dtc.name)
-
-        if dtc.identifier in self._identifier_to_dtc:
-            LOGGER.warning(
-                "Overwriting DTC '%s' with '%s' in the identifier to DTC "
-                "dictionary because they have identical identifiers 0x%x.",
-                self._identifier_to_dtc[dtc.identifier].name,
-                dtc.name,
-                dtc.identifier)
-
-        self._name_to_dtc[dtc.name] = dtc
-        self._identifier_to_dtc[dtc.identifier] = dtc
-
-    def get_dtc_by_name(self, name):
-        """Find the DTC object for given name `name`.
-
-        """
-
-        return self._name_to_dtc.get(name, None)
-
-    def get_dtc_by_identifier(self, identifier):
-        """Find the DTC object for given identifier `identifier`.
-
-        """
-
-        return self._identifier_to_dtc.get(identifier, None)
-
-    def refresh(self):
-        """Refresh the internal database state.
-
-        This method must be called after modifying any DIDs/DTCs in the
-        database to refresh the internal lookup tables used when
-        encoding and decoding DIDs.
-
-        """
-
-        self._name_to_did = {}
-        self._identifier_to_did = {}
-
-        for did in self._dids:
-            did.refresh()
-            self._add_did(did)
-
-        self._name_to_dtc = {}
-        self._identifier_to_dtc = {}
-
-        for dtc in self._dtcs:
-            dtc.refresh()
-            self._add_dtc(dtc)
-
-    def __repr__(self):
-        lines = []
-
-        for did in self._dids:
-            lines.append(repr(did))
-
-            for data in did.datas:
-                lines.append('  ' + repr(data))
-
-            lines.append('')
-
-        for dtc in self._dtcs:
-            lines.append(repr(dtc))
-
-            lines.append('')
-
-        return '\n'.join(lines)+            type_name = 'unknown'
+            raise ParseError("'NAME/TUV' of data_type not found for ID: %s" % data_type.attrib['id'])
+
+        type_id = data_type.attrib['id']
+
+        # Load from C-type element.
+        ctype = data_type.find('CVALUETYPE')
+
+        for key, value in ctype.attrib.items():
+            if key == 'bl':
+                bit_length = int(value)
+            elif key == 'df':
+                data_format = value
+            elif key == 'enc':
+                encoding = value
+            elif key == 'minsz':
+                minimum = int(value)
+            elif key == 'maxsz':
+                maximum = int(value)
+            elif key == 'qty':
+                qty = value
+            else:
+                LOGGER.debug("Ignoring unsupported attribute '%s'.", key)
+
+        if ctype.attrib['bo'] == '21':
+            byte_order = 'big_endian'
+        elif ctype.attrib['bo'] == '12':
+            byte_order = 'little_endian'
+        else:
+            raise ParseError("Unknown byte order code: %s" % ctype.attrib['bo'])
+
+        # Load from P-type element.
+        ptype_unit = data_type.find('PVALUETYPE/UNIT')
+
+        if ptype_unit is not None:
+            unit = ptype_unit.text
+
+        # Choices, scale and offset.
+        choices = _load_choices(data_type)
+
+        # Slope and offset.
+        comps = data_type.findall('COMP')
+
+        if len(comps) == 1:
+            factor = float(comps[0].attrib.get('f', 1))
+            offset = float(comps[0].attrib.get('o', 0))
+            divisor = float(comps[0].attrib.get('div', 1))
+        elif len(comps) > 1:
+            # todo COMPTBL handle multiple comp objects e.g. '_00000257F6DDE1E0'
+            for comp in comps:
+                factor = float(comp.attrib.get('f', 1))
+                offset = float(comp.attrib.get('o', 0))
+                divisor = float(comp.attrib.get('div', 1))
+        else:
+            # no comp tag found - use default values
+            factor = 1.0
+            offset = 0.0
+            divisor = 1.0
+
+        data_types[type_id] = DataType(type_name,
+                                       type_id,
+                                       bit_length,
+                                       encoding,
+                                       minimum,
+                                       maximum,
+                                       choices,
+                                       byte_order,
+                                       unit,
+                                       factor,
+                                       offset,
+                                       divisor,
+                                       data_format,
+                                       qty)
+
+    return data_types
+
+
+def _load_data_element(data, offset, data_types):
+    """Load given signal element and return a signal object.
+
+    """
+
+    data_type = data_types.get(data.attrib['dtref'], None)
+
+    if data_type is None:
+        return None
+
+    # Map CDD/c-style field offset to the DBC/can.Signal.start bit numbering
+    # convention for compatability with can.Signal objects and the shared codec
+    # infrastructure.
+    #
+    dbc_start_bitnum = cdd_offset_to_dbc_start_bit(offset, data_type.bit_length, data_type.byte_order)
+
+    return Data(name=data.find('QUAL').text,
+                start=dbc_start_bitnum,
+                length=data_type.bit_length,
+                byte_order=data_type.byte_order,
+                scale=data_type.factor / data_type.divisor,
+                offset=data_type.offset,
+                minimum=data_type.minimum,
+                maximum=data_type.maximum,
+                unit=data_type.unit,
+                choices=data_type.choices,
+                encoding=data_type.encoding,
+                data_format=data_type.data_format,
+                qty=data_type.qty)
+
+
+def _load_did_element(diaginst, data_types, did_data_lib, protocol_services):
+    """Load given DID element and return a did object.
+
+    """
+
+    offset = 0
+    datas = []
+    data_objs = []
+    data_objs = diaginst.findall('SIMPLECOMPCONT/DATAOBJ')
+    data_objs += diaginst.findall('SIMPLECOMPCONT/UNION/STRUCT/DATAOBJ')
+    did_data_refs = diaginst.findall('SIMPLECOMPCONT/DIDDATAREF')
+    service_elements = diaginst.findall('SERVICE')
+
+    for data_ref in did_data_refs:
+        try:
+            data_objs += did_data_lib[data_ref.attrib['didRef']].findall('STRUCTURE/DATAOBJ')
+        except KeyError:
+            pass
+
+    for data_obj in data_objs:
+        data = _load_data_element(data_obj,
+                                  offset,
+                                  data_types)
+
+        if data:
+            datas.append(data)
+            offset += data.length
+
+    did = None
+    if len(datas):
+        identifier = int(diaginst.find('STATICVALUE').attrib['v'])
+        name = diaginst.find('QUAL').text
+        length = (offset + 7) // 8
+
+        did = Did(identifier=identifier,
+                  name=name,
+                  length=length,
+                  datas=datas)
+
+        service_refs = []
+        for se in service_elements:
+            tmplref_id = se.attrib.get('tmplref', None)
+            for ps in protocol_services:
+                if tmplref_id in ps.dcl_srv_tmpl:
+                    ps.dids.append(did)
+
+    # service.attr['tmplref'] == DCLSRVTMPL.attr['id']
+    # DCLSRVTMPL.attr['tmplref'] == PROTOCOLSERVICE.attr['id']
+    # PROTOCOLSERVICE/CONSTCOMP.attrib['v'] == SID
+
+    return did
+
+
+def _load_did_data_refs(ecu_doc: ElementTree.Element) -> Dict[str, ElementTree.Element]:
+    """Load DID data references from given ECU doc element. These entries will be then used in the variants.
+
+    """
+    dids = ecu_doc.find('DIDS')
+
+    if dids is None:
+        return {}
+    else:
+        return {did.attrib['id']: did for did in dids.findall('DID')}
+
+
+def load_string(string, diagnostics_variant: str = ''):
+    """Parse given CDD format string.
+
+    """
+
+    root = ElementTree.fromstring(string)
+    ecu_doc = root.find('ECUDOC')
+    all_variants = ecu_doc.findall('ECU/VAR')
+
+    # Find the relevant variants
+    parse_all_variants = False
+    if not diagnostics_variant:  # load all variants if no variant was selected
+        parse_all_variants = True
+
+    variants = []
+    for var in all_variants:
+        variant_text_id = var.find('QUAL').text
+        if (parse_all_variants == False and
+                (diagnostics_variant.lower() != variant_text_id.lower())):
+            continue
+        variants.append(var)
+
+    data_types = _load_data_types(ecu_doc)
+    did_data_lib = _load_did_data_refs(ecu_doc)
+
+    protocol_services = _load_protocol_services(ecu_doc)
+    dids = _load_did_elements(variants, data_types, did_data_lib, protocol_services)
+    dtcs = _load_dtc_elements(variants)
+
+    return InternalDatabase(protocol_services=protocol_services, dids=dids, dtcs=dtcs)
+
+
+def _load_did_elements(variants: list, data_types, did_data_lib, protocol_services):
+    # var = ecu_doc.findall('ECU')[0].find('VAR')
+    dids = []
+
+    for var in variants:
+        for diag_class in var.findall('DIAGCLASS'):
+            for diag_inst in diag_class.findall('DIAGINST'):
+                did = _load_did_element(diag_inst,
+                                        data_types,
+                                        did_data_lib,
+                                        protocol_services)
+                if did:
+                    dids.append(did)
+    return dids
+
+
+def _load_dtc_elements(variants: list):
+    """Load all dtcs found in given variant elements.
+
+    """
+    dtcs = []
+
+    for var in variants:
+        variant_text_id = var.find('QUAL').text
+
+        recorddts = var.findall('DIAGINST/SIMPLECOMPCONT/RECORDDATAOBJ/RECORDDT')
+        # todo - parsing multiple RecorDDTs causes duplicate entries - clarify differences of recoreddts
+
+        for recorddts in recorddts:
+            records = recorddts.findall('RECORD')
+            for record in records:
+                if 'v' not in record.attrib:
+                    continue
+
+                if record.attrib['v'].isnumeric():
+                    dtc_3byte_code = int(record.attrib['v'])
+                else:
+                    # numeric 3 byte code expected
+                    dtc_3byte_code = None
+                    LOGGER.debug("3Byte code unknown for {}".format(id(record)))
+
+                dtc_elem = record.findall('TEXT/TUV')
+                dtc_name = dtc_elem[0].text
+                dtc = Dtc(identifier=dtc_3byte_code,
+                          name=dtc_name)
+                dtc.data_udate({'variant': variant_text_id})
+                dtcs.append(dtc)
+
+    return dtcs