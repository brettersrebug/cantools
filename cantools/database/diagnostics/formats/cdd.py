# Load and dump a diagnostics database in CDD format.
import logging
from typing import Dict

from xml.etree import ElementTree

from ..data import Data
from ..did import Did
from ..dtc import Dtc
from ..internal_database import InternalDatabase
from ...errors import ParseError
from ...utils import cdd_offset_to_dbc_start_bit

LOGGER = logging.getLogger(__name__)

class DCL_ServiceTemplate(object):
    def __init__(self,
                 id:int,
                 name:str,
                 qualifier:str):
        self.id = id
        self.name = name
        self.qualifier = qualifier


class ProtocolService(object):
    def __init__(self,
                 id:int,
                 name:str,
                 sid:int,
                 qualifier:str):
        self.id = id
        self.name = name
        self.sid = sid
        self.qualifier = qualifier
        self.dcl_srv_tmpl = {}
        self.dids = []

    def update_dcl_srv_templates(self, template:dict):
        """

        Parameters
        ----------
        template:dict
            format {id: DCL_ServiceTemplate}

        Returns
        -------
            None

        """
        self.dcl_srv_tmpl.update(template)


class DataType(object):

    def __init__(self,
                 name,
                 id_,
                 bit_length,
                 encoding,
                 minimum,
                 maximum,
                 choices,
                 byte_order,
                 unit,
                 factor,
                 offset,
                 divisor,
                 data_format,
                 qty):
        self.name = name
        self.id_ = id_
        self.bit_length = bit_length
        self.encoding = encoding
        self.minimum = minimum
        self.maximum = maximum
        self.choices = choices
        self.byte_order = byte_order
        self.unit = unit
        self.factor = factor
        self.offset = offset
        self.divisor = divisor
        self.data_format = data_format
        self.qty = qty


def _load_choices(data_type):
    choices = {}

    for choice in data_type.findall('TEXTMAP'):
        start = int(choice.attrib['s'].strip('()'))
        end = int(choice.attrib['e'].strip('()'))

        if start == end:
            choices[start] = choice.find('TEXT/TUV[1]').text

    if not choices:
        choices = None

    return choices

def _load_protocol_services(ecu_doc):
    protocol_services_elements = ecu_doc.findall('PROTOCOLSERVICES/PROTOCOLSERVICE')

    protocol_services = []
    ps_dict = {}
    for ps_elem in protocol_services_elements:
        ps_id = ps_elem.attrib['id']
        constcomp = ps_elem.find("REQ/CONSTCOMP")
        ps_name = ps_elem.find("NAME/TUV").text
        ps_qual = ps_elem.find("QUAL").text
        if constcomp:
            ps_sid = int(constcomp.attrib.get('v', -1))
            ps = ProtocolService(id=ps_id, name=ps_name, sid=ps_sid, qualifier=ps_qual)
            ps_dict.update({ps_id: ps})
            protocol_services.append(ps)

    dcl_srv_tmpl_elements = ecu_doc.findall('DCLTMPLS/DCLTMPL/DCLSRVTMPL')
    for dcl_srv_tmpl_element in dcl_srv_tmpl_elements:
        tmplref = dcl_srv_tmpl_element.attrib.get('tmplref', None)
        ps = ps_dict.get(tmplref, None)
        if ps is not None:
            id = dcl_srv_tmpl_element.attrib.get('id', -1)
            dcl_srv_tmpl = DCL_ServiceTemplate(id=id,
                                               name=dcl_srv_tmpl_element.find('NAME/TUV').text,
                                               qualifier=dcl_srv_tmpl_element.find('QUAL').text,
                                               )
            ps.update_dcl_srv_templates({id: dcl_srv_tmpl})

    return protocol_services

def _load_data_types(ecu_doc):
    """Load all data types found in given ECU doc element.

    """

    data_types = {}

    types = ecu_doc.findall('DATATYPES/IDENT')
    types += ecu_doc.findall('DATATYPES/LINCOMP')
    types += ecu_doc.findall('DATATYPES/TEXTTBL')
    
    # todo implement full support of datatypes below
    types += ecu_doc.findall('DATATYPES/STRUCTDT')
    types += ecu_doc.findall('DATATYPES/EOSITERDT')
    types += ecu_doc.findall('DATATYPES/COMPTBL')
    types += ecu_doc.findall('DATATYPES/NUMITERDT')
    types += ecu_doc.findall('DATATYPES/MUXDT')

    for data_type in types:
        # Default values.
        byte_order = None
        unit = None
        factor = None
        offset = None
        divisor = None
        bit_length = None
        data_format = None
        encoding = None
        minimum = None
        maximum = None
        qty = None

        # Name and id.
        type_names = data_type.findall('NAME/TUV')
        if len(type_names) == 1:
            type_name = type_names[0].text
        elif len(type_names) > 1:
            # todo handle STRUCTDT e.g. id='_000002353BFC0FC0'
            None
        else:
            type_name = 'unknown'
            raise ParseError("'NAME/TUV' of data_type not found for ID: %s" % data_type.attrib['id'])

        type_id = data_type.attrib['id']

        # Load from C-type element.
        ctype = data_type.find('CVALUETYPE')

        for key, value in ctype.attrib.items():
            if key == 'bl':
                bit_length = int(value)
            elif key == 'df':
                data_format = value
            elif key == 'enc':
                encoding = value
            elif key == 'minsz':
                minimum = int(value)
            elif key == 'maxsz':
                maximum = int(value)
            elif key == 'qty':
                qty = value
            else:
                LOGGER.debug("Ignoring unsupported attribute '%s'.", key)

        if ctype.attrib['bo'] == '21':
            byte_order = 'big_endian'
        elif ctype.attrib['bo'] == '12':
            byte_order = 'little_endian'
        else:
            raise ParseError("Unknown byte order code: %s" % ctype.attrib['bo'])

        # Load from P-type element.
        ptype_unit = data_type.find('PVALUETYPE/UNIT')

        if ptype_unit is not None:
            unit = ptype_unit.text

        # Choices, scale and offset.
        choices = _load_choices(data_type)

        # Slope and offset.
        comps = data_type.findall('COMP')

        if len(comps) == 1:
            factor = float(comps[0].attrib.get('f', 1))
            offset = float(comps[0].attrib.get('o', 0))
            divisor = float(comps[0].attrib.get('div', 1))
        elif len(comps) > 1:
            # todo COMPTBL handle multiple comp objects e.g. '_00000257F6DDE1E0'
            for comp in comps:
                factor = float(comp.attrib.get('f', 1))
                offset = float(comp.attrib.get('o', 0))
                divisor = float(comp.attrib.get('div', 1))
        else:
            # no comp tag found - use default values
            factor = 1.0
            offset = 0.0
            divisor = 1.0

        data_types[type_id] = DataType(type_name,
                                       type_id,
                                       bit_length,
                                       encoding,
                                       minimum,
                                       maximum,
                                       choices,
                                       byte_order,
                                       unit,
                                       factor,
                                       offset,
                                       divisor,
                                       data_format,
                                       qty)

    return data_types


def _load_data_element(data, offset, data_types):
    """Load given signal element and return a signal object.

    """

    data_type = data_types.get(data.attrib['dtref'], None)

    if data_type is None:
        return None

    # Map CDD/c-style field offset to the DBC/can.Signal.start bit numbering
    # convention for compatability with can.Signal objects and the shared codec
    # infrastructure.
    #
    dbc_start_bitnum = cdd_offset_to_dbc_start_bit(offset, data_type.bit_length, data_type.byte_order)

    return Data(name=data.find('QUAL').text,
                start=dbc_start_bitnum,
                length=data_type.bit_length,
                byte_order=data_type.byte_order,
                scale=data_type.factor / data_type.divisor,
                offset=data_type.offset,
                minimum=data_type.minimum,
                maximum=data_type.maximum,
                unit=data_type.unit,
                choices=data_type.choices,
                encoding=data_type.encoding,
                data_format=data_type.data_format,
                qty=data_type.qty)


def _load_did_element(diaginst, data_types, did_data_lib, protocol_services):
    """Load given DID element and return a did object.

    """

    offset = 0
    datas = []
    data_objs = []
    data_objs = diaginst.findall('SIMPLECOMPCONT/DATAOBJ')
    data_objs += diaginst.findall('SIMPLECOMPCONT/UNION/STRUCT/DATAOBJ')
    did_data_refs = diaginst.findall('SIMPLECOMPCONT/DIDDATAREF')
    service_elements = diaginst.findall('SERVICE')

    for data_ref in did_data_refs:
        try:
            data_objs += did_data_lib[data_ref.attrib['didRef']].findall('STRUCTURE/DATAOBJ')
        except KeyError:
            pass

    for data_obj in data_objs:
        data = _load_data_element(data_obj,
                                  offset,
                                  data_types)

        if data:
            datas.append(data)
            offset += data.length

    did = None
    if len(datas):
        identifier = int(diaginst.find('STATICVALUE').attrib['v'])
        name = diaginst.find('QUAL').text
        length = (offset + 7) // 8

        did = Did(identifier=identifier,
                  name=name,
                  length=length,
                  datas=datas)

        service_refs = []
        for se in service_elements:
            tmplref_id = se.attrib.get('tmplref', None)
            for ps in protocol_services:
                if tmplref_id in ps.dcl_srv_tmpl:
                    ps.dids.append(did)



    # service.attr['tmplref'] == DCLSRVTMPL.attr['id']
    # DCLSRVTMPL.attr['tmplref'] == PROTOCOLSERVICE.attr['id']
    # PROTOCOLSERVICE/CONSTCOMP.attrib['v'] == SID

    return did


def _load_did_data_refs(ecu_doc: ElementTree.Element) -> Dict[str, ElementTree.Element]:
    """Load DID data references from given ECU doc element. These entries will be then used in the variants.

    """
    dids = ecu_doc.find('DIDS')

    if dids is None:
        return {}
    else:
        return {did.attrib['id']: did for did in dids.findall('DID')}


def load_string(string, diagnostics_variant:str = ''):
    """Parse given CDD format string.

    """

    root = ElementTree.fromstring(string)
    ecu_doc = root.find('ECUDOC')
    all_variants = ecu_doc.findall('ECU/VAR')

    # Find the relevant variants
    parse_all_variants = False
    if not diagnostics_variant:  # load all variants if no variant was selected
        parse_all_variants = True

    variants = []
    for var in all_variants:
        variant_text_id = var.find('QUAL').text
        if (parse_all_variants == False and
            (diagnostics_variant.lower() != variant_text_id.lower())):
            continue
        variants.append(var)

    data_types = _load_data_types(ecu_doc)
    did_data_lib = _load_did_data_refs(ecu_doc)

    protocol_services = _load_protocol_services(ecu_doc)
    dids = _load_did_elements(variants, data_types, did_data_lib, protocol_services)
    dtcs = _load_dtc_elements(variants)

    return InternalDatabase(protocol_services=protocol_services, dids=dids, dtcs=dtcs)

def _load_did_elements(variants: list, data_types, did_data_lib, protocol_services):
    # var = ecu_doc.findall('ECU')[0].find('VAR')
    dids = []

<<<<<<< HEAD
    root = ElementTree.fromstring(string)
    ecu_doc = root.find('ECUDOC')
    dtcs = _load_dtc_elements(ecu_doc, diagnostics_variant)

    return InternalDatabase(dids=dids, dtcs=dtcs)


def _load_dtc_elements(ecu_doc, diagnostics_variant:str = ''):
    """Load all dtcs found in given ECU doc element.

    """

    dtcs = []
    variants = ecu_doc.findall('ECU/VAR')

    parse_all_variants = False
    if not diagnostics_variant:  # load all variants if no variant was selected
        parse_all_variants = True

    for var in variants:
        variant_text_id = var.find('QUAL').text
        if (parse_all_variants == False and
            (diagnostics_variant.lower() != variant_text_id.lower())):
            continue

        recorddts = var.findall('DIAGINST/SIMPLECOMPCONT/RECORDDATAOBJ/RECORDDT')

        for recorddts in recorddts:
            records = recorddts.findall('RECORD')
            for record in records:
                if 'v' not in record.attrib:
                    continue

                if record.attrib['v'].isnumeric():
                    dtc_3byte_code = int(record.attrib['v'])
                else:
                    # numeric 3 byte code expected
                    dtc_3byte_code = None
                    LOGGER.debug("3Byte code unknown for {}".format(id(record)))

                dtc_elem = record.findall('TEXT/TUV')
                dtc_name = dtc_elem[0].text
                dtc = Dtc(identifier=dtc_3byte_code,
                                name=dtc_name)
                dtc.data_udate({'variant':variant_text_id})
                dtcs.append(dtc)

    return dtcs
=======
    for var in variants:
        for diag_class in var.findall('DIAGCLASS'):
            for diag_inst in diag_class.findall('DIAGINST'):
                did = _load_did_element(diag_inst,
                                        data_types,
                                        did_data_lib,
                                        protocol_services)
                if did:
                    dids.append(did)
    return dids
>>>>>>> cad98f7a
<|MERGE_RESOLUTION|>--- conflicted
+++ resolved
@@ -13,11 +13,12 @@
 
 LOGGER = logging.getLogger(__name__)
 
+
 class DCL_ServiceTemplate(object):
     def __init__(self,
-                 id:int,
-                 name:str,
-                 qualifier:str):
+                 id: int,
+                 name: str,
+                 qualifier: str):
         self.id = id
         self.name = name
         self.qualifier = qualifier
@@ -25,10 +26,10 @@
 
 class ProtocolService(object):
     def __init__(self,
-                 id:int,
-                 name:str,
-                 sid:int,
-                 qualifier:str):
+                 id: int,
+                 name: str,
+                 sid: int,
+                 qualifier: str):
         self.id = id
         self.name = name
         self.sid = sid
@@ -36,7 +37,7 @@
         self.dcl_srv_tmpl = {}
         self.dids = []
 
-    def update_dcl_srv_templates(self, template:dict):
+    def update_dcl_srv_templates(self, template: dict):
         """
 
         Parameters
@@ -100,6 +101,7 @@
 
     return choices
 
+
 def _load_protocol_services(ecu_doc):
     protocol_services_elements = ecu_doc.findall('PROTOCOLSERVICES/PROTOCOLSERVICE')
 
@@ -130,6 +132,7 @@
 
     return protocol_services
 
+
 def _load_data_types(ecu_doc):
     """Load all data types found in given ECU doc element.
 
@@ -140,7 +143,7 @@
     types = ecu_doc.findall('DATATYPES/IDENT')
     types += ecu_doc.findall('DATATYPES/LINCOMP')
     types += ecu_doc.findall('DATATYPES/TEXTTBL')
-    
+
     # todo implement full support of datatypes below
     types += ecu_doc.findall('DATATYPES/STRUCTDT')
     types += ecu_doc.findall('DATATYPES/EOSITERDT')
@@ -324,8 +327,6 @@
                 if tmplref_id in ps.dcl_srv_tmpl:
                     ps.dids.append(did)
 
-
-
     # service.attr['tmplref'] == DCLSRVTMPL.attr['id']
     # DCLSRVTMPL.attr['tmplref'] == PROTOCOLSERVICE.attr['id']
     # PROTOCOLSERVICE/CONSTCOMP.attrib['v'] == SID
@@ -345,7 +346,7 @@
         return {did.attrib['id']: did for did in dids.findall('DID')}
 
 
-def load_string(string, diagnostics_variant:str = ''):
+def load_string(string, diagnostics_variant: str = ''):
     """Parse given CDD format string.
 
     """
@@ -363,7 +364,7 @@
     for var in all_variants:
         variant_text_id = var.find('QUAL').text
         if (parse_all_variants == False and
-            (diagnostics_variant.lower() != variant_text_id.lower())):
+                (diagnostics_variant.lower() != variant_text_id.lower())):
             continue
         variants.append(var)
 
@@ -376,60 +377,11 @@
 
     return InternalDatabase(protocol_services=protocol_services, dids=dids, dtcs=dtcs)
 
+
 def _load_did_elements(variants: list, data_types, did_data_lib, protocol_services):
     # var = ecu_doc.findall('ECU')[0].find('VAR')
     dids = []
 
-<<<<<<< HEAD
-    root = ElementTree.fromstring(string)
-    ecu_doc = root.find('ECUDOC')
-    dtcs = _load_dtc_elements(ecu_doc, diagnostics_variant)
-
-    return InternalDatabase(dids=dids, dtcs=dtcs)
-
-
-def _load_dtc_elements(ecu_doc, diagnostics_variant:str = ''):
-    """Load all dtcs found in given ECU doc element.
-
-    """
-
-    dtcs = []
-    variants = ecu_doc.findall('ECU/VAR')
-
-    parse_all_variants = False
-    if not diagnostics_variant:  # load all variants if no variant was selected
-        parse_all_variants = True
-
-    for var in variants:
-        variant_text_id = var.find('QUAL').text
-        if (parse_all_variants == False and
-            (diagnostics_variant.lower() != variant_text_id.lower())):
-            continue
-
-        recorddts = var.findall('DIAGINST/SIMPLECOMPCONT/RECORDDATAOBJ/RECORDDT')
-
-        for recorddts in recorddts:
-            records = recorddts.findall('RECORD')
-            for record in records:
-                if 'v' not in record.attrib:
-                    continue
-
-                if record.attrib['v'].isnumeric():
-                    dtc_3byte_code = int(record.attrib['v'])
-                else:
-                    # numeric 3 byte code expected
-                    dtc_3byte_code = None
-                    LOGGER.debug("3Byte code unknown for {}".format(id(record)))
-
-                dtc_elem = record.findall('TEXT/TUV')
-                dtc_name = dtc_elem[0].text
-                dtc = Dtc(identifier=dtc_3byte_code,
-                                name=dtc_name)
-                dtc.data_udate({'variant':variant_text_id})
-                dtcs.append(dtc)
-
-    return dtcs
-=======
     for var in variants:
         for diag_class in var.findall('DIAGCLASS'):
             for diag_inst in diag_class.findall('DIAGINST'):
@@ -440,4 +392,38 @@
                 if did:
                     dids.append(did)
     return dids
->>>>>>> cad98f7a
+
+
+def _load_dtc_elements(variants: list):
+    """Load all dtcs found in given variant elements.
+
+    """
+    dtcs = []
+
+    for var in variants:
+        variant_text_id = var.find('QUAL').text
+
+        recorddts = var.findall('DIAGINST/SIMPLECOMPCONT/RECORDDATAOBJ/RECORDDT')
+        # todo - parsing multiple RecorDDTs causes duplicate entries - clarify differences of recoreddts
+
+        for recorddts in recorddts:
+            records = recorddts.findall('RECORD')
+            for record in records:
+                if 'v' not in record.attrib:
+                    continue
+
+                if record.attrib['v'].isnumeric():
+                    dtc_3byte_code = int(record.attrib['v'])
+                else:
+                    # numeric 3 byte code expected
+                    dtc_3byte_code = None
+                    LOGGER.debug("3Byte code unknown for {}".format(id(record)))
+
+                dtc_elem = record.findall('TEXT/TUV')
+                dtc_name = dtc_elem[0].text
+                dtc = Dtc(identifier=dtc_3byte_code,
+                          name=dtc_name)
+                dtc.data_udate({'variant': variant_text_id})
+                dtcs.append(dtc)
+
+    return dtcs