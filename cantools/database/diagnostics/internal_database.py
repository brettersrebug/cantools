--- conflicted
+++ resolved
@@ -5,12 +5,7 @@
 
     """
 
-<<<<<<< HEAD
-    def __init__(self, dids, dtcs):
-        self.dids = dids
-        self.dtcs = dtcs
-=======
-    def __init__(self, protocol_services, dids):
+    def __init__(self, protocol_services, dids, dtcs):
         self.protocol_services = protocol_services
         self.dids = dids
->>>>>>> cad98f7a
+        self.dtcs = dtcs